--- conflicted
+++ resolved
@@ -85,11 +85,7 @@
     type: 'sqlite',
     database: defaultPath + 'database-v2.sqlite',
     synchronize: true,
-<<<<<<< HEAD
-    logging: true,
-=======
     logging: process.env.DEBUG_DAF_DB ? true : false,
->>>>>>> 886d5921
     entities: [...Daf.Entities],
   })
 }
