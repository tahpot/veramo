{
  "name": "@veramo/did-comm",
  "description": "Veramo messaging plugin implementing DIDComm v2.",
  "version": "3.1.3",
  "main": "build/index.js",
  "types": "build/index.d.ts",
  "scripts": {
    "build": "tsc",
    "generate-plugin-schema": "yarn veramo dev generate-plugin-schema"
  },
  "veramo": {
    "pluginInterfaces": {
      "IDIDComm": "./src/types/IDIDComm.ts"
    }
  },
  "dependencies": {
    "@ethersproject/signing-key": "^5.5.0",
    "@stablelib/ed25519": "^1.0.2",
<<<<<<< HEAD
    "@veramo/core": "^3.1.0",
    "@veramo/message-handler": "^3.1.0",
    "@veramo/utils": "^3.1.0",
=======
    "@veramo/core": "^3.1.3",
    "@veramo/message-handler": "^3.1.3",
>>>>>>> 67bd7422
    "cross-fetch": "^3.1.4",
    "debug": "^4.3.3",
    "did-jwt": "^5.12.3",
    "did-resolver": "^3.1.5",
    "uint8arrays": "3.0.0",
    "uuid": "^8.3.0"
  },
  "devDependencies": {
    "@types/debug": "4.1.7",
    "@types/uuid": "8.3.4",
    "typescript": "4.7.2"
  },
  "files": [
    "build/**/*",
    "src/**/*",
    "plugin.schema.json",
    "README.md",
    "LICENSE"
  ],
  "publishConfig": {
    "access": "public"
  },
  "repository": "git@github.com:uport-project/veramo.git",
  "author": "Simonas Karuzas <simonas.karuzas@mesh.xyz>",
  "contributors": [
    "Mircea Nistor <mircea.nistor@mesh.xyz",
    "Oliver Terbu <oliver.terbu@mesh.xyz"
  ],
  "license": "Apache-2.0",
  "keywords": []
}<|MERGE_RESOLUTION|>--- conflicted
+++ resolved
@@ -1,7 +1,7 @@
 {
   "name": "@veramo/did-comm",
   "description": "Veramo messaging plugin implementing DIDComm v2.",
-  "version": "3.1.3",
+  "version": "3.1.4",
   "main": "build/index.js",
   "types": "build/index.d.ts",
   "scripts": {
@@ -16,14 +16,9 @@
   "dependencies": {
     "@ethersproject/signing-key": "^5.5.0",
     "@stablelib/ed25519": "^1.0.2",
-<<<<<<< HEAD
-    "@veramo/core": "^3.1.0",
-    "@veramo/message-handler": "^3.1.0",
-    "@veramo/utils": "^3.1.0",
-=======
-    "@veramo/core": "^3.1.3",
-    "@veramo/message-handler": "^3.1.3",
->>>>>>> 67bd7422
+    "@veramo/core": "^3.1.4",
+    "@veramo/message-handler": "^3.1.4",
+    "@veramo/utils": "^3.1.4",
     "cross-fetch": "^3.1.4",
     "debug": "^4.3.3",
     "did-jwt": "^5.12.3",
