--- conflicted
+++ resolved
@@ -1,12 +1,7 @@
 {
   "name": "@veramo/data-store",
-<<<<<<< HEAD
   "description": "Veramo data storage plugin based on TypeORM database drivers",
-  "version": "3.1.0",
-=======
-  "description": "Veramo date storage based on TypeORM",
   "version": "3.1.4",
->>>>>>> 67bd7422
   "main": "build/index.js",
   "types": "build/index.d.ts",
   "scripts": {
@@ -14,31 +9,18 @@
     "generate-plugin-schema": "yarn veramo dev extract-api"
   },
   "dependencies": {
-<<<<<<< HEAD
-    "@veramo/core": "^3.1.0",
-    "@veramo/did-discovery": "^3.1.0",
-    "@veramo/did-manager": "^3.1.0",
-    "@veramo/key-manager": "^3.1.0",
-    "@veramo/utils": "^3.1.0",
+    "@veramo/core": "^3.1.4",
+    "@veramo/did-discovery": "^3.1.4",
+    "@veramo/did-manager": "^3.1.4",
+    "@veramo/key-manager": "^3.1.4",
+    "@veramo/utils": "^3.1.4",
     "debug": "^4.3.3",
     "typeorm": "0.3.6"
-=======
-    "@veramo/core": "^3.1.3",
-    "@veramo/did-discovery": "^3.1.3",
-    "@veramo/did-manager": "^3.1.3",
-    "@veramo/key-manager": "^3.1.3",
-    "debug": "^4.1.1",
-    "typeorm": "0.2.38"
->>>>>>> 67bd7422
   },
   "devDependencies": {
     "@types/debug": "4.1.7",
     "sqlite3": "5.0.8",
-<<<<<<< HEAD
     "typescript": "4.7.2"
-=======
-    "typescript": "4.4.4"
->>>>>>> 67bd7422
   },
   "files": [
     "build/**/*",
